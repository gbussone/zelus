--- conflicted
+++ resolved
@@ -93,13 +93,9 @@
 let no_warning = ref false
 let zsign = ref false
 let with_copy = ref false
-<<<<<<< HEAD
-let python = ref false
-		
-=======
+let python = ref false		
 let use_rif = ref false
 
->>>>>>> 71860ee1
 let lmm_nodes = ref S.empty
 let set_lmm_nodes (n: string) =
   lmm_nodes := S.add n !lmm_nodes
