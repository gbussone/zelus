--- conflicted
+++ resolved
@@ -104,11 +104,8 @@
 let zsign = ref false
 let with_copy = ref false
 let use_rif = ref false
-<<<<<<< HEAD
+let build_deps = ref false
 let use_muf = ref false
-=======
-let build_deps = ref false
->>>>>>> 6a711262
 
 let lmm_nodes = ref S.empty
 let set_lmm_nodes (n: string) =
