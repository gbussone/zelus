--- conflicted
+++ resolved
@@ -2,14 +2,9 @@
 open Muf
 open Format
 
-<<<<<<< HEAD
 
 let fresh_nat = 
   let i = ref (-1) in 
-=======
-let fresh_nat =
-  let i = ref (-1) in
->>>>>>> 6cbb5706
   fun _ -> begin
     incr i ; !i
   end
@@ -39,6 +34,9 @@
       (pp_print_list ~pp_sep:(fun ff () -> fprintf ff ", ") compile_identifier)
       lv
 end
+
+let is_infix op = 
+  List.mem op.[0] ['$'; '&'; '*'; '+'; '-'; '/'; '='; '>'; '@'; '^'; '|'; '~'; '!'; '?'; '%'; '<'; ':'; '.'; ]
 
 let to_py_op s =
   begin match s with 
@@ -102,30 +100,20 @@
 
 let rec compile_expr :
   type a. formatter -> a expression -> unit = begin
-<<<<<<< HEAD
   fun ff e -> 
     let compile_args ff e =
-=======
-  fun ff e ->
-    let compile_tuple_args ff e =
->>>>>>> 6cbb5706
       begin match e.expr with
       | Etuple _ -> fprintf ff "%a" compile_expr e
       | _ -> fprintf ff "(%a)"compile_expr e
       end
     in
-<<<<<<< HEAD
-=======
-    let compile_app expr =
-      begin match expr with
-      | Eapp(e1, e2) -> fprintf ff "%a%a" compile_expr e1 compile_tuple_args e2
-      | _ -> assert false
-      end
-    in
->>>>>>> 6cbb5706
     begin match e.expr with
     | Econst c -> fprintf ff "%a" compile_const c
-    | Evar x -> fprintf ff "%s" (String.uncapitalize_ascii x.name)
+    | Evar {modul= None; name=x}
+    | Evar {modul= Some "Stdlib"; name=x} -> 
+          fprintf ff "%s" x
+    | Evar {modul= Some m; name=x} -> 
+        fprintf ff "%s.%s" (String.uncapitalize_ascii m) x
     | Etuple l ->
       fprintf ff "(%a)"
         (pp_print_list ~pp_sep:(fun ff () -> fprintf ff ", ") compile_expr) l
@@ -142,90 +130,15 @@
         fprintf ff "{%a}"
           (pp_print_list ~pp_sep:(fun ff () -> fprintf ff ", ") compile_field) l
       end
-<<<<<<< HEAD
-    | Efield (e, x) -> 
+    | Efield (e, {modul=None; name=x}) -> 
       fprintf ff "%a[\"%s\"]" compile_expr e x
-    | Eapp ({ expr = Evar {name = op}}, e1) (* Unary and infix operators *)
-      when op.[0] == '(' || op = "not" -> 
-        let op = if op.[0] == '('
-          (* String.index raises Not_found error if the closing parenthesis is missing *)
-          then String.trim (String.sub op 1 ((String.index op ')')-1)) 
-          else op 
-        in
+    | Efield (e, _) -> assert false
+    | Eapp ({ expr = Evar {modul = Some m; name = op}}, e1) (* Unary and infix operators *)
+      when is_infix op || op = "not" -> 
         let op = to_py_op op in
-        fprintf ff "%a" compile_expr { e with expr = Eapp ({e with expr = Evar {name = op}}, e1) }
-    | Eapp (e1, e2) -> fprintf ff "%a%a" compile_expr e1 compile_args e2
-=======
-    | Efield (e, x) ->
-      fprintf ff "%a[\"%a\"]" compile_expr e compile_identifier x
-    | Eapp ({ expr = Eapp ({ expr = Evar {name = op}}, e1) }, e2) (* Binary operator : e1 op e2 *)
-      when op.[0] == '(' -> (* Infix operator *)
-        let op_str = String.trim (String.sub op 1 ((String.index op ')')-1)) in (* Raises Not_found error if the closing parenthesis is missing *)
-        let op_str =
-          begin match op_str with
-       (* | muF operator -> Python operator *)
-          (* Integer arithmetic *)
-          | "/" -> "//"
-          (* Floating-point arithmetic *)
-          | "+." -> "+"
-          | "-." -> "-"
-          | "/." -> "/"
-          | "*." -> "*"
-          (* Comparisons *)
-          | "=" -> "=="
-          | "<>" -> "!="
-          | "==" -> "is"
-          | "!=" -> "is not"
-          (* Bitwise operations *)
-          | "asr" -> ">>"
-          | "lsl" -> "<<"
-          | "land" -> "&"
-          | "lxor" -> "^"
-          | "lor" -> "|"
-          (* Boolean operations *)
-          | "&"
-          | "&&" -> "and"
-          | "||" -> "or"
-          (* String operations *)
-          | "^" -> "+"
-          (* List operations *)
-          | "@" -> "+"
-          (* Not rewritten operators *)
-          | "+"
-          | "-"
-          | "*"
-          | ">"
-          | ">="
-          | "<"
-          | "<="
-          | "**" -> op_str
-          (* Unknown operator, e.g. might be a name surrounded by unnecessary parentheses *)
-          | _ -> ""
-          end
-        in
-        if op_str = "" then
-          compile_app e.expr
-        else
-          fprintf ff "(%a %s %a)" compile_expr e1 op_str compile_expr e2
-    | Eapp ({ expr = Evar {name = op}}, e1) (* Unary operator : op e1*)
-      when op.[0] == '(' ->
-      let op_str = String.trim (String.sub op 1 ((String.index op ')')-1)) in (* Raises Not_found error if the closing parenthesis is missing  *)
-        let op_str =
-          begin match op_str with
-          | "~-" -> "-"
-          | "~-." -> "-"
-          | "-." -> "-"
-          | "lnot" -> "~"
-          | "not" -> op_str
-          | _ -> ""
-          end
-        in
-        if op_str = "" then
-          compile_app e.expr
-        else
-          fprintf ff "(%s %a)"op_str compile_expr e1
-    | Eapp (e1, e2) -> compile_app e.expr
->>>>>>> 6cbb5706
+        fprintf ff "%a" compile_expr { e with expr = Eapp ({e with expr = Evar {modul=Some m; name = op}}, e1) }
+    | Eapp (e1, e2) -> 
+        fprintf ff "%a%a" compile_expr e1 compile_args e2
     | Eif (e, { expr=Eapp({expr=Evar{name=n1}}, args1) },
               { expr=Eapp({expr=Evar{name=n2}}, args2) })
       when args1 = args2 ->
@@ -376,7 +289,6 @@
           compile_patt p
           compile_return e
     | Dnode (f, p, n) -> compile_node ff f p n
-<<<<<<< HEAD
     | Dtype l -> 
       fprintf ff "%a" 
         (pp_print_list compile_type) l 
@@ -391,13 +303,6 @@
             end
           end
         end
-=======
-    | Dtype l ->
-      fprintf ff "%a"
-        (pp_print_list compile_type) l
-    | Dopen m -> fprintf ff "import %s" (String.uncapitalize_ascii m)
-    end
->>>>>>> 6cbb5706
 end
 
 let compile_import_modules : type t. formatter -> Muf_utils.SSet.t -> unit = begin
@@ -425,7 +330,7 @@
         p
     in
     let p = Muf_flatten.compile_program p in
-    let to_import = Muf_utils.imported_modules p in
+    let to_import = Muf_utils.imported_modules p  in
     fprintf ff "@[<v 0>";
     fprintf ff "from zlax.std import *@,@,";
     compile_import_modules ff to_import;
