--- conflicted
+++ resolved
@@ -75,11 +75,8 @@
 and doc_red_name = "\t Static reduction for"
 and doc_zsign = "\t Use the sign function for the zero-crossing argument"
 and doc_with_copy = "\t Add of a copy method for the state"
-<<<<<<< HEAD
 and doc_python = "\t Generate Python code"
-=======
 and doc_rif = "\t Use RIF format over stdin and stdout to communicate I/O to the node being simulated"
->>>>>>> 71860ee1
 let errmsg = "Options are:"
 
 let set_verbose () =
@@ -92,41 +89,6 @@
 
 let main () =
   try
-<<<<<<< HEAD
-    Arg.parse (Arg.align
-      [
-        "-v", Arg.Unit set_verbose, doc_verbose;
-        "-vv", Arg.Unit set_vverbose, doc_vverbose;
-        "-version", Arg.Unit show_version, doc_version;
-        "-o", Arg.String set_outname, doc_outname;
-        "-I", Arg.String add_include, doc_include;
-        "-i", Arg.Set print_types, doc_print_types;
-        "-ic", Arg.Set print_causality_types, doc_print_causality_types;
-        "-ii",
-	Arg.Set print_initialization_types, doc_print_initialization_types;
-        "-where", Arg.Unit locate_stdlib, doc_locate_stdlib;
-        "-stdlib", Arg.String set_stdlib, doc_stdlib;
-        "-nostdlib", Arg.Unit set_no_stdlib, doc_no_stdlib;
-        "-typeonly", Arg.Set typeonly, doc_typeonly;
-        "-s", Arg.String set_simulation_node, doc_simulation;
-        "-sampling", Arg.Float set_sampling_period, doc_sampling;
-        "-check", Arg.Int set_check, doc_check;
-        "-gtk2", Arg.Set use_gtk, doc_use_gtk;
-        "-dzero", Arg.Set dzero, doc_dzero;
-        "-nocausality", Arg.Set no_causality, doc_nocausality;
-        "-nopt", Arg.Set no_opt, doc_no_opt;
-        "-nodeadcode", Arg.Set no_deadcode, doc_no_deadcode;
-        "-noinit", Arg.Set no_initialisation, doc_noinitialisation;
-        "-inline", Arg.Int set_inlining_level, doc_inlining_level;
-	"-inlineall", Arg.Set inline_all, doc_inline_all;
-	"-nosimplify", Arg.Set no_simplify_causality_type, doc_nosimplify;
-        "-noreduce", Arg.Set no_reduce, doc_noreduce;
-        "-zsign", Arg.Set zsign, doc_zsign;
-  "-copy", Arg.Set with_copy, doc_with_copy;
-  "-python", Arg.Set python, doc_python;
-	"-lmm", Arg.String set_lmm_nodes, doc_lmm
-      ])
-=======
     Arg.parse
       (Arg.align [
           "-v", Arg.Unit set_verbose, doc_verbose;
@@ -157,9 +119,9 @@
           "-zsign", Arg.Set zsign, doc_zsign;
           "-copy", Arg.Set with_copy, doc_with_copy;
           "-lmm", Arg.String set_lmm_nodes, doc_lmm;
+          "-python", Arg.Set python, doc_python;
           "-rif", Arg.Set use_rif, doc_rif
         ])
->>>>>>> 71860ee1
       compile
       errmsg;
     begin
