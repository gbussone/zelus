name: Build

on:
  - push
  - pull_request
  - workflow_dispatch
    
jobs:
  build:
    runs-on: ubuntu-latest
    strategy:
      fail-fast: false
      matrix:
        solver:
          - sundials
          - nosundials
        plot:
          - gtk
          - nogtk
        ocaml-version:
          - 4.12.0

    steps:
      - name: Install external dependencies
        run: |
          sudo apt-get -y update
          sudo apt-get -y install gcc wget cmake
        
      - name: Use OCaml ${{ matrix.ocaml-version }}
        uses: avsm/setup-ocaml@v1
        with:
          ocaml-version: ${{ matrix.ocaml-version }}
        
      - name: Install OCaml dependencies
        run: |
          opam update
          opam install -y graphics ocamlfind menhir

      - name: Install sundials
        if: matrix.solver == 'sundials'
        run: |
<<<<<<< HEAD
          wget -nv --show-progress --progress=bar:force:noscroll --user-agent="Mozilla" https://computing.llnl.gov/projects/sundials/download/sundials-3.2.1.tar.gz
=======
          wget -nv --show-progress --progress=bar:force:noscroll https://github.com/LLNL/sundials/releases/download/v3.2.1/sundials-3.2.1.tar.gz
>>>>>>> 42fee637
          tar xzf sundials-3.2.1.tar.gz
          mkdir sundials-3.2.1-build
          cd sundials-3.2.1-build
          cmake ../sundials-3.2.1
          make -j
          sudo make install
          opam install -y sundialsml

      - name: Checkout code
        uses: actions/checkout@v2
      
      - name: Install Zelus
        run: |
          opam pin -y -n -k path .
          opam install -y zelus

      - name: Install Gtk
        if: matrix.plot == 'gtk'
        run: |
          sudo apt-get -y install gtk2.0
          opam install -y lablgtk zelus-gtk

      - name: Build all examples
        if: matrix.plot == 'gtk'
        run: |
          cd examples 
          opam exec -- dune build --root .

      - name: Build no-gtk examples only
        if: matrix.plot == 'nogtk'
        run: |
          cd examples
          echo "(dirs :standard \ airtraffic backhoe bangbang billiard cantharide clutch_engagement cradle db_intgr engine fuelcontroller heater misc power qss soas_relaycontrol stick_slip_friction stickysprings suspension van_der_pol zener_diode)" >> dune
          opam exec -- dune build --root .<|MERGE_RESOLUTION|>--- conflicted
+++ resolved
@@ -39,11 +39,7 @@
       - name: Install sundials
         if: matrix.solver == 'sundials'
         run: |
-<<<<<<< HEAD
-          wget -nv --show-progress --progress=bar:force:noscroll --user-agent="Mozilla" https://computing.llnl.gov/projects/sundials/download/sundials-3.2.1.tar.gz
-=======
           wget -nv --show-progress --progress=bar:force:noscroll https://github.com/LLNL/sundials/releases/download/v3.2.1/sundials-3.2.1.tar.gz
->>>>>>> 42fee637
           tar xzf sundials-3.2.1.tar.gz
           mkdir sundials-3.2.1-build
           cd sundials-3.2.1-build
